--- conflicted
+++ resolved
@@ -3,11 +3,7 @@
 import traceback
 from typing import Callable, Dict, Any, Optional, List
 from react.jsx import JSXTransformer  # type: ignore
-<<<<<<< HEAD
-from flask import Flask, flash, request, redirect, Response, url_for, send_file, render_template, got_request_exception, jsonify as flask_jsonify, g
-=======
-from flask import Flask, flash, request, redirect, Response, url_for, render_template, got_request_exception, jsonify as flask_jsonify
->>>>>>> 161544e6
+from flask import Flask, flash, request, redirect, Response, url_for, send_file, render_template, got_request_exception, jsonify as flask_jsonify
 from flask_caching import Cache  # type: ignore
 from functools import wraps
 
